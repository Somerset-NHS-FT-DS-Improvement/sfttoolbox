networkx
numpy
<<<<<<< HEAD
plotly >=5.19
=======
plotly
pyvis
>>>>>>> eb26be1f
<|MERGE_RESOLUTION|>--- conflicted
+++ resolved
@@ -1,8 +1,4 @@
 networkx
 numpy
-<<<<<<< HEAD
 plotly >=5.19
-=======
-plotly
 pyvis
->>>>>>> eb26be1f
