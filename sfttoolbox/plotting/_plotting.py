__all__ = ["generate_sankey"]

import networkx as nx
import plotly.graph_objects as go
from pyvis.network import Network


def generate_sankey(G: nx.Graph) -> None:
    """
    Generate and display a Sankey diagram from a NetworkX graph.

    This function takes a NetworkX graph `G` and creates an interactive Sankey diagram using Plotly.
    The graph `G` should have nodes and edges with specific attributes as follows:

    Node attributes:
    - "color": The color of the node.

    Edge attributes:
    - "value": The value (weight) of the edge, which determines the thickness of the link in the Sankey diagram.
    - "color": The color of the edge.

    Parameters:
    G (nx.Graph): A NetworkX graph with nodes and edges containing the necessary attributes.

    Returns:
    None

    Example:
    --------
    ```python
    import networkx as nx
    import plotly.graph_objects as go

    G = nx.DiGraph()

    # Add nodes with color attributes
    G.add_node("A", color="blue")
    G.add_node("B", color="green")
    G.add_node("C", color="red")

    # Add edges with value and color attributes
    G.add_edge("A", "B", value=10, color="yellow")
    G.add_edge("B", "C", value=5, color="purple")

    generate_sankey(G)
    ```

    This example creates a simple directed graph with three nodes and two edges, and then generates a Sankey diagram.
    """
    sources, targets = [*zip(*G.edges)]
    nodes = list(G.nodes)

<<<<<<< HEAD
    get_node_indices = lambda node_list : [idx for node in node_list for idx, val in enumerate(nodes) if val == node]

    fig = go.Figure(data=[go.Sankey(
        node = dict(
            pad = 15,
            thickness = 10,
            line = dict(color = "black", width = 0.5),
            label = [f"{node}" for node in G.nodes],
            align = "left",
            color = list(nx.get_node_attributes(G, "color").values())
        ),
        link = dict(
            source = get_node_indices(sources),
            target = get_node_indices(targets),
            value = list(nx.get_edge_attributes(G, "value").values()),
            color = list(nx.get_edge_attributes(G, "color").values())
        )
    )])

    fig.show()
=======
    get_node_indices = lambda node_list: [
        idx for node in node_list for idx, val in enumerate(nodes) if val == node
    ]

    fig = go.Figure(
        data=[
            go.Sankey(
                node=dict(
                    pad=15,
                    thickness=10,
                    line=dict(color="black", width=0.5),
                    label=[f"{node}" for node in G.nodes],
                    color=list(nx.get_node_attributes(G, "color").values()),
                ),
                link=dict(
                    source=get_node_indices(sources),
                    target=get_node_indices(targets),
                    value=list(nx.get_edge_attributes(G, "value").values()),
                    color=list(nx.get_edge_attributes(G, "color").values()),
                ),
            )
        ]
    )

    fig.show()


def visualise_network(
    G: nx.Graph, filename: str = None, show_physics: bool = False, **kwargs
) -> Network:
    """
    Visualize a NetworkX graph using pyvis.

    Parameters:
    G (nx.Graph): The NetworkX graph to visualize.
    filename (str, optional): The name of the file to save the visualization. If None, the visualization is not saved. Defaults to None.
    show_physics (bool, optional): Whether to show physics controls in the visualization. Defaults to False.
    **kwargs: Additional keyword arguments to pass to the pyvis Network.

    Returns:
    Network: The pyvis Network object.

    Example:
    --------
    ```python
    import networkx as nx

    G = nx.DiGraph()

    # Add nodes with color attributes
    G.add_node("A", color="blue")
    G.add_node("B", color="green")
    G.add_node("C", color="red")

    # Add edges with value and color attributes
    G.add_edge("A", "B", value=10, color="yellow")
    G.add_edge("B", "C", value=5, color="purple")

    visualise_network(G, filename="test.html", show_physics=True)
    ```
    """
    nt = Network(**kwargs)

    nt.from_nx(G)

    if show_physics:
        nt.show_buttons(filter_=["physics"])

    if filename is not None:
        nt.save_graph(filename)

    return nt
>>>>>>> eb26be1f
<|MERGE_RESOLUTION|>--- conflicted
+++ resolved
@@ -50,28 +50,6 @@
     sources, targets = [*zip(*G.edges)]
     nodes = list(G.nodes)
 
-<<<<<<< HEAD
-    get_node_indices = lambda node_list : [idx for node in node_list for idx, val in enumerate(nodes) if val == node]
-
-    fig = go.Figure(data=[go.Sankey(
-        node = dict(
-            pad = 15,
-            thickness = 10,
-            line = dict(color = "black", width = 0.5),
-            label = [f"{node}" for node in G.nodes],
-            align = "left",
-            color = list(nx.get_node_attributes(G, "color").values())
-        ),
-        link = dict(
-            source = get_node_indices(sources),
-            target = get_node_indices(targets),
-            value = list(nx.get_edge_attributes(G, "value").values()),
-            color = list(nx.get_edge_attributes(G, "color").values())
-        )
-    )])
-
-    fig.show()
-=======
     get_node_indices = lambda node_list: [
         idx for node in node_list for idx, val in enumerate(nodes) if val == node
     ]
@@ -84,6 +62,7 @@
                     thickness=10,
                     line=dict(color="black", width=0.5),
                     label=[f"{node}" for node in G.nodes],
+                    align = "left",
                     color=list(nx.get_node_attributes(G, "color").values()),
                 ),
                 link=dict(
@@ -143,5 +122,4 @@
     if filename is not None:
         nt.save_graph(filename)
 
-    return nt
->>>>>>> eb26be1f
+    return nt