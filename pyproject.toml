[build-system]
requires = ["setuptools>=61.0", "wheel"]
build-backend = "setuptools.build_meta"

[project]
name = "sfttoolbox"
version = "0.1.0"
authors = [
    { name="Chris Sampson", email="christopher.sampson@somersetft.nhs.uk" },
    { name="Sam Vautier", email="samantha.vautier@somersetft.nhs.uk" }
]
description = "Useful tools for sft data science"
readme = "README.md"
requires-python = ">=3.8"
classifiers = [
    "Programming Language :: Python :: 3",
    "Operating System :: OS Independent",
]
dependencies = [
<<<<<<< HEAD
    "plotly>=5.19"
=======
    "plotly",
    "pyvis"
>>>>>>> eb26be1f
]

[project.urls]
Homepage = "https://github.com/SomersetNHSFoundationTrust/sfttoolbox"
Issues = "https://github.com/SomersetNHSFoundationTrust/sfttoolbox/issues"

[tool.setuptools.packages.find]
where = ["."]
exclude = ["notebooks"]<|MERGE_RESOLUTION|>--- conflicted
+++ resolved
@@ -17,12 +17,8 @@
     "Operating System :: OS Independent",
 ]
 dependencies = [
-<<<<<<< HEAD
-    "plotly>=5.19"
-=======
-    "plotly",
+    "plotly>=5.19",
     "pyvis"
->>>>>>> eb26be1f
 ]
 
 [project.urls]
